import * as Sentry from '@sentry/electron/renderer';
// Static import to avoid mixing dynamic+static and to keep bundling clean
import { GameMetricsManager } from './game-metrics';

// Read Vite env safely in renderer (fallback to process.env)
const VITE_ENV: Record<string, any> =
  (typeof import.meta !== 'undefined' && (import.meta as any).env) || {};

declare global {
  interface Window {
    __APP_VERSION__?: string;
  }
}

// Renderer Sentry config (environment-scoped)
interface RendererSentryConfig {
  dsn: string;
  environment: 'development' | 'staging' | 'production';
  sampleRate: number;
  tracesSampleRate: number;
  autoSessionTracking: boolean;
  enableTracing: boolean;
  release?: string;
  dist?: string;
}

// Compute renderer sampling rate from Vite env (default 0.02)
function rendererSampleRate(): number {
  const raw = (VITE_ENV.VITE_SENTRY_TRACES_SAMPLE_RATE as string) ?? '0.02';
  const v = Number(raw);
  if (!isFinite(v) || v < 0 || v > 1) return 0.02;
  return v;
}

const RENDERER_SENTRY_CONFIGS: Record<string, RendererSentryConfig> = {
  production: {
    dsn: (VITE_ENV.VITE_SENTRY_DSN as string) || process.env.SENTRY_DSN || '',
    environment: 'production',
    sampleRate: 1.0,
    tracesSampleRate: rendererSampleRate(),
    autoSessionTracking: true,
    enableTracing: true,
    release: window.__APP_VERSION__,
    dist: 'renderer-prod',
  },

  staging: {
    dsn:
      (VITE_ENV.VITE_SENTRY_DSN_STAGING as string) ||
      (VITE_ENV.VITE_SENTRY_DSN as string) ||
      process.env.SENTRY_DSN_STAGING ||
      process.env.SENTRY_DSN ||
      '',
    environment: 'staging',
    sampleRate: 1.0,
    tracesSampleRate: rendererSampleRate(),
    autoSessionTracking: true,
    enableTracing: true,
    release: window.__APP_VERSION__,
    dist: 'renderer-staging',
  },

  development: {
    // Keep disabled by default in development
    dsn:
      (VITE_ENV.VITE_SENTRY_DSN_DEV as string) ||
      (VITE_ENV.MODE === 'development'
        ? ''
        : (VITE_ENV.VITE_SENTRY_DSN as string) || ''),
    environment: 'development',
    sampleRate: 1.0,
    tracesSampleRate: 1.0,
    autoSessionTracking: true,
    enableTracing: true,
    release: window.__APP_VERSION__,
    dist: 'renderer-dev',
  },
};

/**
 * Initialize Sentry for renderer process (production-focused).
 * Supports dynamic sampling and auto session tracking (Release Health).
 */
export function initSentryRenderer(): Promise<boolean> {
  return new Promise(resolve => {
    try {
      // Resolve environment
      const environment = determineEnvironment();
      const config = RENDERER_SENTRY_CONFIGS[environment];

      if (!validateRendererConfig(config)) {
        console.warn('Sentry renderer config invalid; skip initialization');
        resolve(false);
        return;
      }

      console.log(`Initialize Sentry (renderer) [${environment}]`);

      // Sentry init
      Sentry.init({
        dsn: config.dsn,
        environment: config.environment,
        release: config.release,
        dist: config.dist,

        // Sampling
        sampleRate: config.sampleRate,
        tracesSampleRate: config.tracesSampleRate,
        autoSessionTracking: config.autoSessionTracking,
        enableTracing: config.enableTracing,

        // Renderer-specific tags/contexts
        initialScope: {
          tags: {
            'process.type': 'renderer',
            'app.type': 'electron-game-renderer',
            'game.engine.ui': 'react',
            'game.engine.core': 'phaser',
            'renderer.framework': 'react-19',
            'css.framework': 'tailwind-v4',
          },

          contexts: {
            renderer: {
              name: 'Guild Manager Renderer',
              version: window.__APP_VERSION__ || 'unknown',
              userAgent: navigator.userAgent,
              language: navigator.language,
              platform: navigator.platform,
            },
          },
        },

        // Integrations
        integrations: [
          Sentry.browserTracingIntegration(),
          Sentry.httpClientIntegration(),
          Sentry.captureConsoleIntegration(),
        ],

        // Privacy filter
        beforeSend(event, _hint) {
          const filteredEvent = filterRendererPII(event, _hint);
          return filteredEvent as any;
        },

        beforeBreadcrumb(breadcrumb) {
          return filterRendererBreadcrumb(breadcrumb);
        },
      });

      // Post-init verification
      setTimeout(() => {
        const isInitialized = validateRendererInitialization();
        if (isInitialized) {
          console.log('Sentry renderer initialized');
          setupRendererExtensions(config);
          initializeGameMetrics();
          // Append effective sampling rate to logs via app:// API (main process writes the file)
          try {
            const line = `effective.traces.sampleRate=${config.tracesSampleRate}`;
            const url = `app://api/observability-log?file=sentry-init-renderer-latest&line=${encodeURIComponent(line)}`;
            // Fire-and-forget; ignore failures in CI/dev
            fetch(url).catch(() => void 0);
          } catch {}
        } else {
          console.error('Sentry renderer initialization verification failed');
        }
        resolve(isInitialized);
      }, 100);
    } catch (error) {
      console.error('Sentry renderer initialization error:', error);
      resolve(false);
    }
  });
}

/** Determine current environment */
function determineEnvironment(): string {
  if (process.env.NODE_ENV) {
    return process.env.NODE_ENV;
  }

  // Dev hints
  if (process.env.ELECTRON_IS_DEV) {
    return 'development';
  }

  // Staging hints
  if (process.env.STAGING || window.__APP_VERSION__?.includes('beta')) {
    return 'staging';
  }

  return 'production';
}

/** Validate renderer config */
function validateRendererConfig(config: RendererSentryConfig): boolean {
  if (!config.dsn) {
    console.warn('Renderer Sentry DSN is not provided');
    return false;
  }
  return true;
}

/** Validate renderer initialization */
function validateRendererInitialization(): boolean {
  try {
    const client = Sentry.getClient();
    return !!client && !!client.getOptions().dsn;
  } catch (error) {
    console.error('Renderer Sentry verification error:', error);
    return false;
  }
}

/** PII filter - renderer */
function filterRendererPII(
  event: Sentry.Event,
  _hint: Sentry.EventHint
): Sentry.Event | null {
  // Remove sensitive fields from requests
  if (event.request?.data) {
    const data = event.request.data;
    if (typeof data === 'object' && data !== null) {
      delete (data as any).password;
      delete (data as any).token;
      delete (data as any).apiKey;
    }
  }

  // Remove potentially sensitive DOM extras
  if (event.extra) {
    delete event.extra.userInputs;
    delete event.extra.formData;
  }

  return event;
}

/** Breadcrumb filter - renderer */
function filterRendererBreadcrumb(
  breadcrumb: Sentry.Breadcrumb
): Sentry.Breadcrumb | null {
  // Hide sensitive UI input breadcrumbs
  if (
    breadcrumb.category === 'ui.input' &&
    breadcrumb.message?.includes('password')
  ) {
    return null;
  }

  return breadcrumb;
}

/** Setup renderer extensions */
function setupRendererExtensions(config: RendererSentryConfig): void {
  // Set renderer tags
  Sentry.setTags({
    'renderer.init.success': 'true',
    'renderer.config.environment': config.environment,
    'renderer.tracesSampleRate': config.tracesSampleRate.toString(),
  });

  // Add init breadcrumb
  Sentry.addBreadcrumb({
    message: 'Sentry renderer monitoring initialized',
    category: 'observability.renderer',
    level: 'info',
    data: {
      environment: config.environment,
      tracesSampleRate: config.tracesSampleRate,
      autoSessionTracking: config.autoSessionTracking,
    },
  });
}

/** Initialize game metrics (renderer) */
function initializeGameMetrics(): void {
  console.log('Initialize game metrics (renderer)');

  // Delay game metrics to avoid impacting first paint
  setTimeout(() => {
    try {
      const metricsManager = GameMetricsManager.getInstance();
      metricsManager.initialize();
    } catch (error) {
      console.warn('Game metrics initialization failed:', error);
    }
  }, 1000);
}

/** Send custom game metric (renderer) */
export function sendGameMetric(
  metricName: string,
  value: number,
  tags: Record<string, string> = {}
): void {
  try {
    // Use breadcrumb for lightweight metrics
    Sentry.addBreadcrumb({
      message: `metric.${metricName}`,
      level: 'info',
      data: {
        value,
        source: 'renderer',
        environment: determineEnvironment(),
        ...tags,
      },
    });

    console.log(`game metric sent: ${metricName}=${value}`, tags);
  } catch (error) {
    console.warn('sendGameMetric failed:', (error as any)?.message || error);
  }
}

<<<<<<< HEAD
// React integration placeholder removed to avoid unused import warning
=======
/** Report level load time metric (renderer) */
export function reportLevelLoadTime(loadMs: number, levelId: string): void {
  try {
    // Use breadcrumb for lightweight metrics
    Sentry.addBreadcrumb({
      message: `metric.level.load.ms`,
      level: 'info',
      data: {
        value: loadMs,
        levelId,
        source: 'renderer',
        environment: determineEnvironment(),
      },
    });

    console.log(
      `level load time metric sent: ${loadMs}ms for level ${levelId}`
    );
  } catch (error) {
    console.warn(
      'reportLevelLoadTime failed:',
      (error as any)?.message || error
    );
  }
}

/** Report battle round time metric (renderer) */
export function reportBattleRoundTime(
  roundMs: number,
  battleType: string,
  round: number
): void {
  try {
    // Use breadcrumb for lightweight metrics
    Sentry.addBreadcrumb({
      message: `metric.battle.round.ms`,
      level: 'info',
      data: {
        value: roundMs,
        battleType,
        round: round.toString(),
        source: 'renderer',
        environment: determineEnvironment(),
      },
    });

    console.log(
      `battle round time metric sent: ${roundMs}ms for ${battleType} round ${round}`
    );
  } catch (error) {
    console.warn(
      'reportBattleRoundTime failed:',
      (error as any)?.message || error
    );
  }
}

// React integration placeholder (kept for future route tracing)
import React from 'react';
>>>>>>> 314759ec
<|MERGE_RESOLUTION|>--- conflicted
+++ resolved
@@ -315,9 +315,6 @@
   }
 }
 
-<<<<<<< HEAD
-// React integration placeholder removed to avoid unused import warning
-=======
 /** Report level load time metric (renderer) */
 export function reportLevelLoadTime(loadMs: number, levelId: string): void {
   try {
@@ -376,5 +373,4 @@
 }
 
 // React integration placeholder (kept for future route tracing)
-import React from 'react';
->>>>>>> 314759ec
+import React from 'react';